--- conflicted
+++ resolved
@@ -389,12 +389,8 @@
 			files = (
 				68B6C3FD28426B040025BCEA /* DappRow.swift in Sources */,
 				68CCACFE28FC2A740043692D /* CoreUICallback.swift in Sources */,
-<<<<<<< HEAD
 				688AD66929547066001EC192 /* RestoreModel.swift in Sources */,
-				688C29E92840F69100474900 /* Account.swift in Sources */,
-=======
 				688C29E92840F69100474900 /* Profile.swift in Sources */,
->>>>>>> 6b53a715
 				68CCACFA28F85BC70043692D /* Banner.swift in Sources */,
 				688C29BA283FE94300474900 /* AppTabNavigation.swift in Sources */,
 				686D8BB428E4B91F00031375 /* dispatchBackground.swift in Sources */,
